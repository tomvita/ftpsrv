--- conflicted
+++ resolved
@@ -10,11 +10,8 @@
 #include <errno.h>
 #include <string.h>
 #include <stdio.h>
-<<<<<<< HEAD
+#include <stdlib.h>
 #include <minIni.h>
-=======
-#include <stdlib.h>
->>>>>>> 379e46d6
 
 #define NCM_SIZE 2
 #define DEVICE_NUM 32
